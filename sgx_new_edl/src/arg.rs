use crate::ecall::EcallArg;
use crate::ocall::OcallArg;
use crate::ser::*;

pub trait Update {
    fn update(&mut self, other: &Self);
}

<<<<<<< HEAD
pub trait EcallArg<Target>: Sized {
    fn serialize(&self) -> Vec<u8>;
    fn deserialize(data: &[u8]) -> Self;

    fn prepare(&self) -> Target;

    /// Reset lifetime
    unsafe fn _from_mut(target: &mut Target) -> Self;

    /// 将enclave内部的参数更新到外部
    fn update(&mut self, other: Target);
}

=======
>>>>>>> f75738c6
pub struct In<'a, T: Encodable + Decodable> {
    inner: &'a T,
}

impl<'a, T: Decodable + Encodable> In<'a, T> {
    pub fn new(value: &'a T) -> Self {
        Self { inner: value }
    }
}

impl<'a, T: Encodable + Decodable> EcallArg<T> for In<'a, T> {
    fn serialize(&self) -> Vec<u8> {
        // the address is all we need
        let ptr = self.inner as *const T as usize;
        serialize(&ptr).unwrap()
    }

    fn deserialize(data: &[u8]) -> Self {
        let addr: usize = deserialize(data).unwrap();
        let inner = unsafe { &*(addr as *mut T) };
        Self { inner }
    }

    fn prepare(&self) -> T {
        let bytes = serialize(self.inner).unwrap();
        deserialize(&bytes).unwrap()
    }

    unsafe fn _from_mut(ptr: &mut T) -> Self {
        Self {
            inner: &*(ptr as *mut T),
        }
    }

    fn update(&mut self, _: T) {}
}

impl<'a, Target: Encodable + Decodable> OcallArg<Target> for In<'a, Target> {
    fn serialize(&self) -> Vec<u8> {
        todo!()
    }

    fn deserialize(data: &[u8]) -> Self {
        todo!()
    }

    fn prepare(&self) -> Target {
        todo!()
    }

    unsafe fn _from_mut(target: &mut Target) -> Self {
        todo!()
    }

    fn update(&mut self, other: Target) {
        todo!()
    }

    fn destory(self) {
        todo!()
    }
}

pub struct Out<'a, T: Decodable + Encodable + Update> {
    inner: &'a mut T,
}

impl<'a, T: Decodable + Encodable + Update> EcallArg<T> for Out<'a, T> {
    fn serialize(&self) -> Vec<u8> {
        // 我们需要记录位于enclave外部的指针，后续我们会使用
        let ptr = self.inner as *const T as usize;
        serialize(&ptr).unwrap()
    }

    fn deserialize(data: &[u8]) -> Self {
        let addr: usize = deserialize(data).unwrap();
        let inner = unsafe { &mut *(addr as *mut T) };
        Self { inner }
    }

    fn prepare(&self) -> T {
        let bytes = serialize(self.inner).unwrap();
        deserialize(&bytes).unwrap()
    }

    unsafe fn _from_mut(ptr: &mut T) -> Self {
        Self {
            inner: &mut *(ptr as *mut T),
        }
    }

    fn update(&mut self, other: T) {
        self.inner.update(&other);
    }
}

impl<'a, T: Update + Decodable + Encodable> Out<'a, T> {
    pub fn new(value: &'a mut T) -> Self {
        Self { inner: value }
    }
}

impl<T0, T1, A0, A1> EcallArg<(T0, T1)> for (A0, A1)
where
    A0: EcallArg<T0>,
    A1: EcallArg<T1>,
{
    fn serialize(&self) -> Vec<u8> {
        let value = (self.0.serialize(), self.1.serialize());
        serialize(&value).unwrap()
    }

    unsafe fn _from_mut(ptr: &mut (T0, T1)) -> Self {
        (A0::_from_mut(&mut ptr.0), A1::_from_mut(&mut ptr.1))
    }

    fn update(&mut self, other: (T0, T1)) {
        todo!()
    }

    fn prepare(&self) -> (T0, T1) {
        todo!()
    }

    fn deserialize(data: &[u8]) -> Self {
        todo!()
    }
}

pub trait OcallArg<Target> {
    fn serialize(&self) -> Vec<u8>;
    fn deserialize(data: &[u8]) -> Self;

    fn prepare(&self) -> Target;

    /// Reset lifetime
    unsafe fn _from_mut(target: &mut Target) -> Self;

    /// 将enclave内部的参数更新到外部
    fn update(&mut self, other: Target);
}

impl<'a, Target: Encodable + Decodable> OcallArg<Target> for In<'a, Target> {
    fn serialize(&self) -> Vec<u8> {
        // 这里我们只需要内存地址
        let ptr = self.inner as *const Target as usize;
        serialize(&ptr).unwrap()
    }

    fn deserialize(data: &[u8]) -> Self {
        let addr: usize = deserialize(data).unwrap();
        let inner = unsafe { &*(addr as *mut Target) };
        Self { inner }
    }

    fn prepare(&self) -> Target {
        // 这里我们需要将内存中的数据反序列化为 Target 类型
        let bytes = serialize(self.inner).unwrap();
        deserialize(&bytes).unwrap()
    }

    unsafe fn _from_mut(target: &mut Target) -> Self {
        Self {
            inner: &*(target as *mut Target),
        }
    }

    fn update(&mut self, other: Target) {
        // 这里可以实现更新逻辑
        // 例如，如果 Target 是一个可变引用，可以直接更新
        // self.inner = other; // 具体实现取决于 Target 的类型
    }
}

impl<'a, T: Update + Decodable + Encodable> OcallArg<T> for Out<'a, T> {
    fn serialize(&self) -> Vec<u8> {
        // 我们需要记录位于enclave外部的指针，后续我们会使用
        let ptr = self.inner as *const T as usize;
        serialize(&ptr).unwrap()
    }

    fn deserialize(data: &[u8]) -> Self {
        let addr: usize = deserialize(data).unwrap();
        let inner = unsafe { &mut *(addr as *mut T) };
        Self { inner }
    }

    fn prepare(&self) -> T {
        // 这里我们需要将内存中的数据反序列化为 T 类型
        let bytes = serialize(self.inner).unwrap();
        deserialize(&bytes).unwrap()
    }

    unsafe fn _from_mut(ptr: &mut T) -> Self {
        Self {
            inner: &mut *(ptr as *mut T),
        }
    }

    fn update(&mut self, other: T) {
        self.inner.update(&other);
    }
}<|MERGE_RESOLUTION|>--- conflicted
+++ resolved
@@ -6,22 +6,6 @@
     fn update(&mut self, other: &Self);
 }
 
-<<<<<<< HEAD
-pub trait EcallArg<Target>: Sized {
-    fn serialize(&self) -> Vec<u8>;
-    fn deserialize(data: &[u8]) -> Self;
-
-    fn prepare(&self) -> Target;
-
-    /// Reset lifetime
-    unsafe fn _from_mut(target: &mut Target) -> Self;
-
-    /// 将enclave内部的参数更新到外部
-    fn update(&mut self, other: Target);
-}
-
-=======
->>>>>>> f75738c6
 pub struct In<'a, T: Encodable + Decodable> {
     inner: &'a T,
 }
@@ -79,10 +63,6 @@
     fn update(&mut self, other: Target) {
         todo!()
     }
-
-    fn destory(self) {
-        todo!()
-    }
 }
 
 pub struct Out<'a, T: Decodable + Encodable + Update> {
@@ -103,6 +83,36 @@
     }
 
     fn prepare(&self) -> T {
+        let bytes = serialize(self.inner).unwrap();
+        deserialize(&bytes).unwrap()
+    }
+
+    unsafe fn _from_mut(ptr: &mut T) -> Self {
+        Self {
+            inner: &mut *(ptr as *mut T),
+        }
+    }
+
+    fn update(&mut self, other: T) {
+        self.inner.update(&other);
+    }
+}
+
+impl<'a, T: Update + Decodable + Encodable> OcallArg<T> for Out<'a, T> {
+    fn serialize(&self) -> Vec<u8> {
+        // 我们需要记录位于enclave外部的指针，后续我们会使用
+        let ptr = self.inner as *const T as usize;
+        serialize(&ptr).unwrap()
+    }
+
+    fn deserialize(data: &[u8]) -> Self {
+        let addr: usize = deserialize(data).unwrap();
+        let inner = unsafe { &mut *(addr as *mut T) };
+        Self { inner }
+    }
+
+    fn prepare(&self) -> T {
+        // 这里我们需要将内存中的数据反序列化为 T 类型
         let bytes = serialize(self.inner).unwrap();
         deserialize(&bytes).unwrap()
     }
@@ -151,77 +161,47 @@
     }
 }
 
-pub trait OcallArg<Target> {
-    fn serialize(&self) -> Vec<u8>;
-    fn deserialize(data: &[u8]) -> Self;
-
-    fn prepare(&self) -> Target;
-
-    /// Reset lifetime
-    unsafe fn _from_mut(target: &mut Target) -> Self;
-
-    /// 将enclave内部的参数更新到外部
-    fn update(&mut self, other: Target);
-}
-
-impl<'a, Target: Encodable + Decodable> OcallArg<Target> for In<'a, Target> {
-    fn serialize(&self) -> Vec<u8> {
-        // 这里我们只需要内存地址
-        let ptr = self.inner as *const Target as usize;
-        serialize(&ptr).unwrap()
-    }
-
-    fn deserialize(data: &[u8]) -> Self {
-        let addr: usize = deserialize(data).unwrap();
-        let inner = unsafe { &*(addr as *mut Target) };
-        Self { inner }
-    }
-
-    fn prepare(&self) -> Target {
-        // 这里我们需要将内存中的数据反序列化为 Target 类型
-        let bytes = serialize(self.inner).unwrap();
-        deserialize(&bytes).unwrap()
-    }
-
-    unsafe fn _from_mut(target: &mut Target) -> Self {
-        Self {
-            inner: &*(target as *mut Target),
-        }
-    }
-
-    fn update(&mut self, other: Target) {
-        // 这里可以实现更新逻辑
-        // 例如，如果 Target 是一个可变引用，可以直接更新
-        // self.inner = other; // 具体实现取决于 Target 的类型
-    }
-}
-
-impl<'a, T: Update + Decodable + Encodable> OcallArg<T> for Out<'a, T> {
-    fn serialize(&self) -> Vec<u8> {
-        // 我们需要记录位于enclave外部的指针，后续我们会使用
-        let ptr = self.inner as *const T as usize;
-        serialize(&ptr).unwrap()
-    }
-
-    fn deserialize(data: &[u8]) -> Self {
-        let addr: usize = deserialize(data).unwrap();
-        let inner = unsafe { &mut *(addr as *mut T) };
-        Self { inner }
-    }
-
-    fn prepare(&self) -> T {
-        // 这里我们需要将内存中的数据反序列化为 T 类型
-        let bytes = serialize(self.inner).unwrap();
-        deserialize(&bytes).unwrap()
-    }
-
-    unsafe fn _from_mut(ptr: &mut T) -> Self {
-        Self {
-            inner: &mut *(ptr as *mut T),
-        }
-    }
-
-    fn update(&mut self, other: T) {
-        self.inner.update(&other);
-    }
-}+// pub trait OcallArg<Target> {
+//     fn serialize(&self) -> Vec<u8>;
+//     fn deserialize(data: &[u8]) -> Self;
+
+//     fn prepare(&self) -> Target;
+
+//     /// Reset lifetime
+//     unsafe fn _from_mut(target: &mut Target) -> Self;
+
+//     /// 将enclave内部的参数更新到外部
+//     fn update(&mut self, other: Target);
+// }
+
+// impl<'a, Target: Encodable + Decodable> OcallArg<Target> for In<'a, Target> {
+//     fn serialize(&self) -> Vec<u8> {
+//         // 这里我们只需要内存地址
+//         let ptr = self.inner as *const Target as usize;
+//         serialize(&ptr).unwrap()
+//     }
+
+//     fn deserialize(data: &[u8]) -> Self {
+//         let addr: usize = deserialize(data).unwrap();
+//         let inner = unsafe { &*(addr as *mut Target) };
+//         Self { inner }
+//     }
+
+//     fn prepare(&self) -> Target {
+//         // 这里我们需要将内存中的数据反序列化为 Target 类型
+//         let bytes = serialize(self.inner).unwrap();
+//         deserialize(&bytes).unwrap()
+//     }
+
+//     unsafe fn _from_mut(target: &mut Target) -> Self {
+//         Self {
+//             inner: &*(target as *mut Target),
+//         }
+//     }
+
+//     fn update(&mut self, other: Target) {
+//         // 这里可以实现更新逻辑
+//         // 例如，如果 Target 是一个可变引用，可以直接更新
+//         // self.inner = other; // 具体实现取决于 Target 的类型
+//     }
+// }