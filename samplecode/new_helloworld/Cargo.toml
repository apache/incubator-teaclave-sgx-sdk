[workspace]
<<<<<<< HEAD
members = [ "app", "edl","enclave"]
resolver = "2"
=======
members = ["app", "common", "enclave", "xtask"]
resolver = "2"

[package]
name = "new_helloworld"
version = "0.1.0"
edition = "2021"

[[bin]]
name = "app"
path = "app/src/main.rs"

[lib]
name = "enclave"
path = "enclave/src/lib.rs"

[profile.release]
panic = "abort"
>>>>>>> 65a8da82
<|MERGE_RESOLUTION|>--- conflicted
+++ resolved
@@ -1,24 +1,3 @@
 [workspace]
-<<<<<<< HEAD
-members = [ "app", "edl","enclave"]
+members = ["app", "enclave", "edl","xtask"]
 resolver = "2"
-=======
-members = ["app", "common", "enclave", "xtask"]
-resolver = "2"
-
-[package]
-name = "new_helloworld"
-version = "0.1.0"
-edition = "2021"
-
-[[bin]]
-name = "app"
-path = "app/src/main.rs"
-
-[lib]
-name = "enclave"
-path = "enclave/src/lib.rs"
-
-[profile.release]
-panic = "abort"
->>>>>>> 65a8da82
